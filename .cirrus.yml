env: 
  CIRRUS_CLONE_SUBMODULES: true


linux_task:
  container:
    image: quay.io/pypa/manylinux_2_28_x86_64
  only_if: changesInclude('.cirrus.yml', '**.{h,cpp,py}') 
  env:
    CC: clang 
    CXX: clang++
    PATH: ${PATH}:/opt/python/cp310-cp310/bin
  pip_cache:
    folder: ~/.cache/pip
    fingerprint_script: echo $PYTHON_VERSION
  before_script: |
    python -m pip install --upgrade pip
  dependencies_script: |
    bash tools/cibw_linux.sh
  build_script: |
    python -m pip install '.[test]' --verbose
  test_script: |
    python -m pytest tests/ --cov=primate --benchmark-skip
  uninstall_script: |
    python -m pip uninstall primate --yes
  wheel_script: |
    python -m build
  install_script: |
<<<<<<< HEAD
    python -m pip install dist/scikit_primate*.whl
=======
    python -m pip install dist/scikit-primate*.whl
>>>>>>> 6eca5717
  test_post_script: |
    python -m pytest tests/ --cov=primate --benchmark-skip
    coverage report -m
    
# macos_task:
#   container:
#     image: ghcr.io/cirruslabs/macos-ventura-base:latest
#   only_if: changesInclude('.cirrus.yml', '**.{h,cpp,py}') 
#   env:
#     CC: clang 
#     CXX: clang++
#   pip_cache:
#     folder: ~/.cache/pip
#     fingerprint_script: echo $PYTHON_VERSION
#   before_script: |
#     python -m pip install --upgrade pip
#     python -m pip install build pytest pytest-cov pytest-benchmark
#   dependencies_script: |
#     bash tools/cibw_macos.sh
#   build_script: |
#     python -m pip install . --verbose
#   test_script: |
#     python -m pytest tests/ --cov=primate --benchmark-skip
#   uninstall_script: |
#     python -m pip uninstall primate --yes
#   wheel_script: |
#     python -m build
#   install_script: |
#     python -m pip install dist/primate*.whl
#   test_post_script: |
#     python -m pytest tests/ --cov=primate --benchmark-skip
#     coverage report -m
  
# windows_task:
#   windows_container:
#     image: cirrusci/windowsservercore:2019
#   only_if: changesInclude('.cirrus.yml', '**.{h,cpp,py}') 
#   setup_python_script: |
#     choco install -y python311
#   setup_clang_script: |
#     choco install -y llvm 
#     clang --version
#   env: 
#     PATH: '%PATH%;C:\ProgramData\chocolatey\bin;C:\Python311;C:\Program Files\LLVM\bin;'
#     CXX: clang++
#     CC: clang
#   pip_depends_script: |
#     python -m pip install --upgrade pip
#     python -m pip install build pytest pytest-cov pytest-benchmark
#   build_pkg_script: |
#     python -m pip install . --verbose
#   test_pkg_script: |
#     python -m pytest tests/ --cov=primate --benchmark-skip
#   uninstall_pkg_script: |
#     python -m pip uninstall primate -y
#   build_wheel_script: |
#     python -m build 
#   install_wheel_script: |
#     python -m pip install dist/primate*.whl
#   test_wheel_script: |
#     python -m pytest tests/ --cov=primate --benchmark-skip
#     coverage report -m


# image: ghcr.io/getsentry/pypi-manylinux-amd64-ci
# image: python:slim
# image: quay.io/repository/pypa/manylinux_2_28_x86_64 
# skip: "!changesInclude('.cirrus.yml', '**.{js,ts}')"<|MERGE_RESOLUTION|>--- conflicted
+++ resolved
@@ -26,11 +26,7 @@
   wheel_script: |
     python -m build
   install_script: |
-<<<<<<< HEAD
     python -m pip install dist/scikit_primate*.whl
-=======
-    python -m pip install dist/scikit-primate*.whl
->>>>>>> 6eca5717
   test_post_script: |
     python -m pytest tests/ --cov=primate --benchmark-skip
     coverage report -m
